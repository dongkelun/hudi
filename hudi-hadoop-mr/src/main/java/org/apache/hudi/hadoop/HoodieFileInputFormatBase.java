/*
 * Licensed to the Apache Software Foundation (ASF) under one
 * or more contributor license agreements.  See the NOTICE file
 * distributed with this work for additional information
 * regarding copyright ownership.  The ASF licenses this file
 * to you under the Apache License, Version 2.0 (the
 * "License"); you may not use this file except in compliance
 * with the License.  You may obtain a copy of the License at
 *
 *      http://www.apache.org/licenses/LICENSE-2.0
 *
 * Unless required by applicable law or agreed to in writing, software
 * distributed under the License is distributed on an "AS IS" BASIS,
 * WITHOUT WARRANTIES OR CONDITIONS OF ANY KIND, either express or implied.
 * See the License for the specific language governing permissions and
 * limitations under the License.
 */

package org.apache.hudi.hadoop;

import org.apache.hadoop.conf.Configurable;
import org.apache.hadoop.conf.Configuration;
import org.apache.hadoop.fs.FileStatus;
import org.apache.hadoop.fs.Path;
import org.apache.hadoop.io.ArrayWritable;
import org.apache.hadoop.io.NullWritable;
import org.apache.hadoop.mapred.FileInputFormat;
import org.apache.hadoop.mapred.JobConf;
import org.apache.hadoop.mapreduce.Job;
import org.apache.hudi.common.config.TypedProperties;
import org.apache.hudi.common.engine.HoodieLocalEngineContext;
import org.apache.hudi.common.model.FileSlice;
import org.apache.hudi.common.model.HoodieBaseFile;
import org.apache.hudi.common.model.HoodieLogFile;
import org.apache.hudi.common.model.HoodieTableQueryType;
import org.apache.hudi.common.table.HoodieTableMetaClient;
import org.apache.hudi.common.table.timeline.HoodieInstant;
import org.apache.hudi.common.table.timeline.HoodieTimeline;
import org.apache.hudi.common.util.CollectionUtils;
import org.apache.hudi.common.util.Option;
import org.apache.hudi.hadoop.utils.HoodieHiveUtils;
import org.apache.hudi.hadoop.utils.HoodieInputFormatUtils;
import scala.collection.JavaConverters;
import scala.collection.Seq;

import javax.annotation.Nonnull;
import java.io.IOException;
import java.util.ArrayList;
import java.util.Arrays;
import java.util.List;
import java.util.Map;
import java.util.Properties;
import java.util.stream.Collectors;
import java.util.stream.Stream;

import static org.apache.hudi.common.util.ValidationUtils.checkState;

/**
 * Base implementation of the Hive's {@link FileInputFormat} allowing for reading of Hudi's
 * Copy-on-Write (COW) tables in various configurations:
 *
 * <ul>
 *   <li>Snapshot mode: reading table's state as of particular timestamp (or instant, in Hudi's terms)</li>
 *   <li>Incremental mode: reading table's state as of particular timestamp (or instant, in Hudi's terms)</li>
 *   <li>External mode: reading non-Hudi partitions</li>
 * </ul>
 */
public abstract class HoodieFileInputFormatBase extends FileInputFormat<NullWritable, ArrayWritable>
    implements Configurable {

  protected Configuration conf;

  protected abstract boolean includeLogFilesForSnapShotView();

  @Override
  public final Configuration getConf() {
    return conf;
  }

  @Override
  public final void setConf(Configuration conf) {
    this.conf = conf;
  }

  @Nonnull
  private static RealtimeFileStatus createRealtimeFileStatusUnchecked(HoodieLogFile latestLogFile, Stream<HoodieLogFile> logFiles) {
    List<HoodieLogFile> sortedLogFiles = logFiles.sorted(HoodieLogFile.getLogFileComparator()).collect(Collectors.toList());
    try {
      RealtimeFileStatus rtFileStatus = new RealtimeFileStatus(latestLogFile.getFileStatus());
      rtFileStatus.setDeltaLogFiles(sortedLogFiles);
      return rtFileStatus;
    } catch (IOException e) {
      throw new RuntimeException(e);
    }
  }

  @Nonnull
  private static FileStatus getFileStatusUnchecked(Option<HoodieBaseFile> baseFileOpt) {
    try {
      return HoodieInputFormatUtils.getFileStatus(baseFileOpt.get());
    } catch (IOException ioe) {
      throw new RuntimeException(ioe);
    }
  }

  @Override
  public FileStatus[] listStatus(JobConf job) throws IOException {
    // Segregate inputPaths[] to incremental, snapshot and non hoodie paths
    List<String> incrementalTables = HoodieHiveUtils.getIncrementalTableNames(Job.getInstance(job));
    InputPathHandler inputPathHandler = new InputPathHandler(conf, getInputPaths(job), incrementalTables, job);
    List<FileStatus> returns = new ArrayList<>();

    Map<String, HoodieTableMetaClient> tableMetaClientMap = inputPathHandler.getTableMetaClientMap();
    // process incremental pulls first
    for (String table : incrementalTables) {
      HoodieTableMetaClient metaClient = tableMetaClientMap.get(table);
      if (metaClient == null) {
        /* This can happen when the INCREMENTAL mode is set for a table but there were no InputPaths
         * in the jobConf
         */
        continue;
      }
      List<Path> inputPaths = inputPathHandler.getGroupedIncrementalPaths().get(metaClient);
      List<FileStatus> result = listStatusForIncrementalMode(job, metaClient, inputPaths, table);
      if (result != null) {
        returns.addAll(result);
      }
    }

    // process non hoodie Paths next.
    List<Path> nonHoodiePaths = inputPathHandler.getNonHoodieInputPaths();
    if (nonHoodiePaths.size() > 0) {
      setInputPaths(job, nonHoodiePaths.toArray(new Path[nonHoodiePaths.size()]));
      FileStatus[] fileStatuses = doListStatus(job);
      returns.addAll(Arrays.asList(fileStatuses));
    }

    // process snapshot queries next.
    List<Path> snapshotPaths = inputPathHandler.getSnapshotPaths();
    if (snapshotPaths.size() > 0) {
      returns.addAll(listStatusForSnapshotMode(job, tableMetaClientMap, snapshotPaths));
    }
    return returns.toArray(new FileStatus[0]);
  }

  @Nonnull
  private List<FileStatus> listStatusForSnapshotMode(JobConf job,
                                                     Map<String, HoodieTableMetaClient> tableMetaClientMap,
                                                     List<Path> snapshotPaths) throws IOException {
    HoodieLocalEngineContext engineContext = new HoodieLocalEngineContext(job);
    List<FileStatus> targetFiles = new ArrayList<>();

    TypedProperties props = new TypedProperties(new Properties());

    Map<HoodieTableMetaClient, List<Path>> groupedPaths =
        HoodieInputFormatUtils.groupSnapshotPathsByMetaClient(tableMetaClientMap.values(), snapshotPaths);

    for (Map.Entry<HoodieTableMetaClient, List<Path>> entry : groupedPaths.entrySet()) {
      HoodieTableMetaClient tableMetaClient = entry.getKey();
      List<Path> partitionPaths = entry.getValue();

      // Hive job might specify a max commit instant up to which table's state
      // should be examined. We simply pass it as query's instant to the file-index
      Option<String> queryCommitInstant =
          HoodieHiveUtils.getMaxCommit(job, tableMetaClient.getTableConfig().getTableName());

      boolean shouldIncludePendingCommits =
          HoodieHiveUtils.shouldIncludePendingCommits(job, tableMetaClient.getTableConfig().getTableName());

      HiveHoodieTableFileIndex fileIndex =
          new HiveHoodieTableFileIndex(
              engineContext,
              tableMetaClient,
              props,
              HoodieTableQueryType.QUERY_TYPE_SNAPSHOT,
              partitionPaths,
              queryCommitInstant,
              shouldIncludePendingCommits);

      Map<String, Seq<FileSlice>> partitionedFileSlices =
          JavaConverters.mapAsJavaMapConverter(fileIndex.listFileSlices()).asJava();

      targetFiles.addAll(
          partitionedFileSlices.values()
              .stream()
              .flatMap(seq -> JavaConverters.seqAsJavaListConverter(seq).asJava().stream())
              .map(fileSlice -> {
                Option<HoodieBaseFile> baseFileOpt = fileSlice.getBaseFile();
                Option<HoodieLogFile> latestLogFileOpt = fileSlice.getLatestLogFile();
                if (baseFileOpt.isPresent()) {
                  return getFileStatusUnchecked(baseFileOpt);
                } else if (includeLogFilesForSnapShotView() && latestLogFileOpt.isPresent()) {
                  return createRealtimeFileStatusUnchecked(latestLogFileOpt.get(), fileSlice.getLogFiles());
                } else {
                  throw new IllegalStateException("Invalid state: either base-file or log-file should be present");
                }
              })
              .collect(Collectors.toList())
      );
    }

    // TODO cleanup
    validate(targetFiles, listStatusForSnapshotModeLegacy(job, tableMetaClientMap, snapshotPaths));

    return targetFiles;
  }

  private void validate(List<FileStatus> targetFiles, List<FileStatus> legacyFileStatuses) {
    List<FileStatus> diff = CollectionUtils.diff(targetFiles, legacyFileStatuses);
    checkState(diff.isEmpty(), "Should be empty");
  }

  @Nonnull
  private List<FileStatus> listStatusForSnapshotModeLegacy(JobConf job, Map<String, HoodieTableMetaClient> tableMetaClientMap, List<Path> snapshotPaths) throws IOException {
    return HoodieInputFormatUtils.filterFileStatusForSnapshotMode(job, tableMetaClientMap, snapshotPaths, includeLogFilesForSnapShotView());
  }

  /**
   * Abstracts and exposes {@link FileInputFormat#listStatus(JobConf)} operation to subclasses that
   * lists files (returning an array of {@link FileStatus}) corresponding to the input paths specified
   * as part of provided {@link JobConf}
   */
  protected final FileStatus[] doListStatus(JobConf job) throws IOException {
    return super.listStatus(job);
  }

  /**
   * Achieves listStatus functionality for an incrementally queried table. Instead of listing all
   * partitions and then filtering based on the commits of interest, this logic first extracts the
   * partitions touched by the desired commits and then lists only those partitions.
   */
<<<<<<< HEAD
  protected List<FileStatus> listStatusForIncrementalMode(
      JobConf job, HoodieTableMetaClient tableMetaClient, List<Path> inputPaths, String incrementalTable) throws IOException {
=======
  protected List<FileStatus> listStatusForIncrementalMode(JobConf job, HoodieTableMetaClient tableMetaClient, List<Path> inputPaths) throws IOException {
    String tableName = tableMetaClient.getTableConfig().getTableName();
>>>>>>> 4bea7587
    Job jobContext = Job.getInstance(job);
    Option<HoodieTimeline> timeline = HoodieInputFormatUtils.getFilteredCommitsTimeline(jobContext, tableMetaClient);
    if (!timeline.isPresent()) {
      return null;
    }
    Option<List<HoodieInstant>> commitsToCheck = HoodieInputFormatUtils.getCommitsForIncrementalQuery(jobContext, incrementalTable, timeline.get());
    if (!commitsToCheck.isPresent()) {
      return null;
    }
    Option<String> incrementalInputPaths = HoodieInputFormatUtils.getAffectedPartitions(commitsToCheck.get(), tableMetaClient, timeline.get(), inputPaths);
    // Mutate the JobConf to set the input paths to only partitions touched by incremental pull.
    if (!incrementalInputPaths.isPresent()) {
      return null;
    }
    setInputPaths(job, incrementalInputPaths.get());
    FileStatus[] fileStatuses = doListStatus(job);
    return HoodieInputFormatUtils.filterIncrementalFileStatus(jobContext, tableMetaClient, timeline.get(), fileStatuses, commitsToCheck.get());
  }
}<|MERGE_RESOLUTION|>--- conflicted
+++ resolved
@@ -229,13 +229,8 @@
    * partitions and then filtering based on the commits of interest, this logic first extracts the
    * partitions touched by the desired commits and then lists only those partitions.
    */
-<<<<<<< HEAD
-  protected List<FileStatus> listStatusForIncrementalMode(
-      JobConf job, HoodieTableMetaClient tableMetaClient, List<Path> inputPaths, String incrementalTable) throws IOException {
-=======
-  protected List<FileStatus> listStatusForIncrementalMode(JobConf job, HoodieTableMetaClient tableMetaClient, List<Path> inputPaths) throws IOException {
-    String tableName = tableMetaClient.getTableConfig().getTableName();
->>>>>>> 4bea7587
+  protected List<FileStatus> listStatusForIncrementalMode(JobConf job, HoodieTableMetaClient tableMetaClient,
+                                                          List<Path> inputPaths, String incrementalTable) throws IOException {
     Job jobContext = Job.getInstance(job);
     Option<HoodieTimeline> timeline = HoodieInputFormatUtils.getFilteredCommitsTimeline(jobContext, tableMetaClient);
     if (!timeline.isPresent()) {
